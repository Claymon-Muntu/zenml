--- conflicted
+++ resolved
@@ -270,7 +270,6 @@
     StepRunUpdate,
     TagFilter,
     TagRequest,
-    TagResource,
     TagResourceRequest,
     TagResourceResponse,
     TagResponse,
@@ -2565,24 +2564,16 @@
             # Create the artifact.
             artifact_schema = ArtifactSchema.from_request(artifact)
 
-            # Save tags of the artifact.
-            if artifact.tags:
-<<<<<<< HEAD
-                for tag in artifact.tags:
-                    self._attach_tag_to_schemas(
-                        tag=tag,
-                        resources=[artifact_schema],
-                    )
-=======
-                self._attach_tags_to_resource(
-                    tag_names=artifact.tags,
-                    resource=artifact_schema,
-                    session=session,
-                )
->>>>>>> 8a435b1a
-
             session.add(artifact_schema)
             session.commit()
+
+            # Save tags of the artifact.
+            self._attach_tags_to_resources(
+                tags=artifact.tags,
+                resources=artifact_schema,
+                session=session,
+            )
+
             return artifact_schema.to_model(
                 include_metadata=True, include_resources=True
             )
@@ -2662,40 +2653,25 @@
                 schema=existing_artifact,
                 session=session,
             )
-
-            # Handle tag updates.
-            if artifact_update.add_tags:
-<<<<<<< HEAD
-                for tag in artifact_update.add_tags:
-                    self._attach_tag_to_schemas(
-                        tag=tag,
-                        resources=[existing_artifact],
-                    )
-            if artifact_update.remove_tags:
-                for tag in artifact_update.remove_tags:
-                    self._detach_tag_from_schemas(
-                        tag=tag,
-                        resources=[existing_artifact],
-                    )
-=======
-                self._attach_tags_to_resource(
-                    tag_names=artifact_update.add_tags,
-                    resource=existing_artifact,
-                    session=session,
-                )
-            if artifact_update.remove_tags:
-                self._detach_tags_from_resource(
-                    tag_names=artifact_update.remove_tags,
-                    resource=existing_artifact,
-                    session=session,
-                )
->>>>>>> 8a435b1a
 
             # Update the schema itself.
             existing_artifact.update(artifact_update=artifact_update)
             session.add(existing_artifact)
             session.commit()
             session.refresh(existing_artifact)
+
+            # Handle tag updates.
+            self._attach_tags_to_resources(
+                tags=artifact_update.add_tags,
+                resources=existing_artifact,
+                session=session,
+            )
+            self._detach_tags_from_resources(
+                tags=artifact_update.remove_tags,
+                resources=existing_artifact,
+                session=session,
+            )
+
             return existing_artifact.to_model(
                 include_metadata=True, include_resources=True
             )
@@ -2927,20 +2903,11 @@
                     session.add(vis_schema)
 
             # Save tags of the artifact
-            if artifact_version.tags:
-<<<<<<< HEAD
-                for tag in artifact_version.tags:
-                    self._attach_tag_to_schemas(
-                        tag=tag,
-                        resources=[artifact_version_schema],
-                    )
-=======
-                self._attach_tags_to_resource(
-                    tag_names=artifact_version.tags,
-                    resource=artifact_version_schema,
-                    session=session,
-                )
->>>>>>> 8a435b1a
+            self._attach_tags_to_resources(
+                tags=artifact_version.tags,
+                resources=artifact_version_schema,
+                session=session,
+            )
 
             # Save metadata of the artifact
             if artifact_version.metadata:
@@ -3077,34 +3044,6 @@
                 session=session,
             )
 
-            # Handle tag updates.
-            if artifact_version_update.add_tags:
-<<<<<<< HEAD
-                for tag in artifact_version_update.add_tags:
-                    self._attach_tag_to_schemas(
-                        tag=tag,
-                        resources=[existing_artifact_version],
-                    )
-            if artifact_version_update.remove_tags:
-                for tag in artifact_version_update.remove_tags:
-                    self._detach_tag_from_schemas(
-                        tag=tag,
-                        resources=[existing_artifact_version],
-                    )
-=======
-                self._attach_tags_to_resource(
-                    tag_names=artifact_version_update.add_tags,
-                    resource=existing_artifact_version,
-                    session=session,
-                )
-            if artifact_version_update.remove_tags:
-                self._detach_tags_from_resource(
-                    tag_names=artifact_version_update.remove_tags,
-                    resource=existing_artifact_version,
-                    session=session,
-                )
-
->>>>>>> 8a435b1a
             # Update the schema itself.
             existing_artifact_version.update(
                 artifact_version_update=artifact_version_update
@@ -3112,6 +3051,19 @@
             session.add(existing_artifact_version)
             session.commit()
             session.refresh(existing_artifact_version)
+
+            # Handle tag updates.
+            self._attach_tags_to_resources(
+                tags=artifact_version_update.add_tags,
+                resources=existing_artifact_version,
+                session=session,
+            )
+            self._detach_tags_from_resources(
+                tags=artifact_version_update.remove_tags,
+                resources=existing_artifact_version,
+                session=session,
+            )
+
             return existing_artifact_version.to_model(
                 include_metadata=True, include_resources=True
             )
@@ -4220,21 +4172,6 @@
 
             new_pipeline = PipelineSchema.from_request(pipeline)
 
-            if pipeline.tags:
-<<<<<<< HEAD
-                for tag in pipeline.tags:
-                    self._attach_tag_to_schemas(
-                        tag=tag,
-                        resources=[new_pipeline],
-                    )
-=======
-                self._attach_tags_to_resource(
-                    tag_names=pipeline.tags,
-                    resource=new_pipeline,
-                    session=session,
-                )
->>>>>>> 8a435b1a
-
             session.add(new_pipeline)
             try:
                 session.commit()
@@ -4249,6 +4186,12 @@
                 )
             session.refresh(new_pipeline)
 
+            self._attach_tags_to_resources(
+                tags=pipeline.tags,
+                resources=new_pipeline,
+                session=session,
+            )
+
             return new_pipeline.to_model(
                 include_metadata=True, include_resources=True
             )
@@ -4342,40 +4285,21 @@
                 session=session,
             )
 
-            if pipeline_update.add_tags:
-<<<<<<< HEAD
-                for tag in pipeline_update.add_tags:
-                    self._attach_tag_to_schemas(
-                        tag=tag,
-                        resources=[existing_pipeline],
-                    )
-            pipeline_update.add_tags = None
-            if pipeline_update.remove_tags:
-                for tag in pipeline_update.remove_tags:
-                    self._detach_tag_from_schemas(
-                        tag=tag,
-                        resources=[existing_pipeline],
-                    )
-=======
-                self._attach_tags_to_resource(
-                    tag_names=pipeline_update.add_tags,
-                    resource=existing_pipeline,
-                    session=session,
-                )
-            pipeline_update.add_tags = None
-            if pipeline_update.remove_tags:
-                self._detach_tags_from_resource(
-                    tag_names=pipeline_update.remove_tags,
-                    resource=existing_pipeline,
-                    session=session,
-                )
->>>>>>> 8a435b1a
-            pipeline_update.remove_tags = None
-
             existing_pipeline.update(pipeline_update)
             session.add(existing_pipeline)
             session.commit()
             session.refresh(existing_pipeline)
+
+            self._attach_tags_to_resources(
+                tags=pipeline_update.add_tags,
+                resources=existing_pipeline,
+                session=session,
+            )
+            self._detach_tags_from_resources(
+                tags=pipeline_update.remove_tags,
+                resources=existing_pipeline,
+                session=session,
+            )
 
             return existing_pipeline.to_model(
                 include_metadata=True, include_resources=True
@@ -4736,24 +4660,15 @@
 
             template_schema = RunTemplateSchema.from_request(request=template)
 
-            if template.tags:
-<<<<<<< HEAD
-                for tag in template.tags:
-                    self._attach_tag_to_schemas(
-                        tag=tag,
-                        resources=[template_schema],
-                    )
-=======
-                self._attach_tags_to_resource(
-                    tag_names=template.tags,
-                    resource=template_schema,
-                    session=session,
-                )
->>>>>>> 8a435b1a
-
             session.add(template_schema)
             session.commit()
             session.refresh(template_schema)
+
+            self._attach_tags_to_resources(
+                tags=template.tags,
+                resources=template_schema,
+                session=session,
+            )
 
             return template_schema.to_model(
                 include_metadata=True, include_resources=True
@@ -4833,42 +4748,21 @@
                 session=session,
             )
 
-            if template_update.add_tags:
-<<<<<<< HEAD
-                for tag in template_update.add_tags:
-                    self._attach_tag_to_schemas(
-                        tag=tag,
-                        resources=[template],
-                    )
-            template_update.add_tags = None
-
-            if template_update.remove_tags:
-                for tag in template_update.remove_tags:
-                    self._detach_tag_from_schemas(
-                        tag=tag,
-                        resources=[template],
-                    )
-=======
-                self._attach_tags_to_resource(
-                    tag_names=template_update.add_tags,
-                    resource=template,
-                    session=session,
-                )
-            template_update.add_tags = None
-
-            if template_update.remove_tags:
-                self._detach_tags_from_resource(
-                    tag_names=template_update.remove_tags,
-                    resource=template,
-                    session=session,
-                )
->>>>>>> 8a435b1a
-            template_update.remove_tags = None
-
             template.update(template_update)
             session.add(template)
             session.commit()
             session.refresh(template)
+
+            self._attach_tags_to_resources(
+                tags=template_update.add_tags,
+                resources=template,
+                session=session,
+            )
+            self._detach_tags_from_resources(
+                tags=template_update.remove_tags,
+                resources=template,
+                session=session,
+            )
 
             return template.to_model(
                 include_metadata=True, include_resources=True
@@ -5088,42 +4982,6 @@
         Raises:
             EntityExistsError: If a run with the same name already exists.
         """
-<<<<<<< HEAD
-        with Session(self.engine) as session:
-            # Create the pipeline run
-            new_run = PipelineRunSchema.from_request(pipeline_run)
-            session.add(new_run)
-            try:
-                session.commit()
-            except IntegrityError:
-                if self._pipeline_run_exists(
-                    workspace_id=pipeline_run.workspace, name=pipeline_run.name
-                ):
-                    raise EntityExistsError(
-                        f"Unable to create pipeline run: A pipeline run with "
-                        f"name '{pipeline_run.name}' already exists."
-                    )
-                else:
-                    raise EntityExistsError(
-                        "Unable to create pipeline run: A pipeline run with "
-                        "the same deployment_id and orchestrator_run_id "
-                        "already exists."
-                    )
-
-            if pipeline_run.tags:
-                for tag in pipeline_run.tags:
-                    self._attach_tag_to_schemas(
-                        tag=tag,
-                        resources=[new_run],
-                    )
-
-            if model_version_id := self._get_or_create_model_version_for_run(
-                new_run
-            ):
-                new_run.model_version_id = model_version_id
-                session.add(new_run)
-                session.commit()
-=======
         self._set_request_user_id(request_model=pipeline_run, session=session)
         self._get_reference_schema_by_id(
             resource=pipeline_run,
@@ -5140,14 +4998,6 @@
         )
 
         new_run = PipelineRunSchema.from_request(pipeline_run)
-
-        if pipeline_run.tags:
-            self._attach_tags_to_resource(
-                tag_names=pipeline_run.tags,
-                resource=new_run,
-                session=session,
-            )
->>>>>>> 8a435b1a
 
         session.add(new_run)
         try:
@@ -5184,6 +5034,12 @@
                 )
             )
             session.refresh(new_run)
+
+        self._attach_tags_to_resources(
+            tags=pipeline_run.tags,
+            resources=new_run,
+            session=session,
+        )
 
         return new_run.to_model(include_metadata=True, include_resources=True)
 
@@ -5258,24 +5114,14 @@
             pre_replacement_hook()
         run_schema.update_placeholder(pipeline_run)
 
-<<<<<<< HEAD
-            if pipeline_run.tags:
-                for tag in pipeline_run.tags:
-                    self._attach_tag_to_schemas(
-                        tag=tag,
-                        resources=[run_schema],
-                    )
-=======
-        if pipeline_run.tags:
-            self._attach_tags_to_resource(
-                tag_names=pipeline_run.tags,
-                resource=run_schema,
-                session=session,
-            )
->>>>>>> 8a435b1a
-
         session.add(run_schema)
         session.commit()
+
+        self._attach_tags_to_resources(
+            tags=pipeline_run.tags,
+            resources=run_schema,
+            session=session,
+        )
 
         return run_schema.to_model(
             include_metadata=True, include_resources=True
@@ -5473,41 +5319,22 @@
                 session=session,
             )
 
-            if run_update.add_tags:
-<<<<<<< HEAD
-                for tag in run_update.add_tags:
-                    self._attach_tag_to_schemas(
-                        tag=tag,
-                        resources=[existing_run],
-                    )
-            run_update.add_tags = None
-            if run_update.remove_tags:
-                for tag in run_update.remove_tags:
-                    self._detach_tag_from_schemas(
-                        tag=tag,
-                        resources=[existing_run],
-                    )
-=======
-                self._attach_tags_to_resource(
-                    tag_names=run_update.add_tags,
-                    resource=existing_run,
-                    session=session,
-                )
-            run_update.add_tags = None
-            if run_update.remove_tags:
-                self._detach_tags_from_resource(
-                    tag_names=run_update.remove_tags,
-                    resource=existing_run,
-                    session=session,
-                )
->>>>>>> 8a435b1a
-            run_update.remove_tags = None
-
             existing_run.update(run_update=run_update)
             session.add(existing_run)
             session.commit()
-
             session.refresh(existing_run)
+
+            self._attach_tags_to_resources(
+                tags=run_update.add_tags,
+                resources=existing_run,
+                session=session,
+            )
+            self._detach_tags_from_resources(
+                tags=run_update.remove_tags,
+                resources=existing_run,
+                session=session,
+            )
+
             return existing_run.to_model(
                 include_metadata=True, include_resources=True
             )
@@ -10187,161 +10014,6 @@
 
         raise KeyError(error_msg)
 
-<<<<<<< HEAD
-    def _get_run_schema(
-        self,
-        run_name_or_id: Union[str, UUID],
-        session: Session,
-    ) -> PipelineRunSchema:
-        """Gets a run schema by name or ID.
-
-        This is a helper method that is used in various places to find a run
-        by its name or ID.
-
-        Args:
-            run_name_or_id: The name or ID of the run to get.
-            session: The database session to use.
-
-        Returns:
-            The run schema.
-        """
-        return self._get_schema_by_name_or_id(
-            object_name_or_id=run_name_or_id,
-            schema_class=PipelineRunSchema,
-            schema_name="run",
-            session=session,
-        )
-
-    def _get_model_schema(
-        self,
-        model_name_or_id: Union[str, UUID],
-        session: Session,
-    ) -> ModelSchema:
-        """Gets a model schema by name or ID.
-
-        This is a helper method that is used in various places to find a model
-        by its name or ID.
-
-        Args:
-            model_name_or_id: The name or ID of the model to get.
-            session: The database session to use.
-
-        Returns:
-            The model schema.
-        """
-        return self._get_schema_by_name_or_id(
-            object_name_or_id=model_name_or_id,
-            schema_class=ModelSchema,
-            schema_name="model",
-            session=session,
-        )
-
-    def _get_tag_schema(
-        self,
-        tag_name_or_id: Union[str, UUID],
-        session: Session,
-    ) -> TagSchema:
-        """Gets a tag schema by name or ID.
-
-        This is a helper method that is used in various places to find a tag
-        by its name or ID.
-
-        Args:
-            tag_name_or_id: The name or ID of the tag to get.
-            session: The database session to use.
-
-        Returns:
-            The tag schema.
-        """
-        return self._get_schema_by_name_or_id(
-            object_name_or_id=tag_name_or_id,
-            schema_class=TagSchema,
-            schema_name=TagSchema.__tablename__,
-            session=session,
-        )
-
-    def _get_tag_resource_model_schema(
-        self,
-        tag_id: UUID,
-        resource_id: UUID,
-        resource_type: TaggableResourceTypes,
-        session: Session,
-    ) -> TagResourceSchema:
-        """Gets a tag model schema by tag and resource.
-
-        Args:
-            tag_id: The ID of the tag to get.
-            resource_id: The ID of the resource to get.
-            resource_type: The type of the resource to get.
-            session: The database session to use.
-
-        Returns:
-            The tag resource schema.
-
-        Raises:
-            KeyError: if entity not found.
-        """
-        with Session(self.engine) as session:
-            schema = session.exec(
-                select(TagResourceSchema).where(
-                    TagResourceSchema.tag_id == tag_id,
-                    TagResourceSchema.resource_id == resource_id,
-                    TagResourceSchema.resource_type == resource_type.value,
-                )
-            ).first()
-            if schema is None:
-                raise KeyError(
-                    f"Unable to get {TagResourceSchema.__tablename__} with IDs "
-                    f"`tag_id`='{tag_id}' and `resource_id`='{resource_id}' and "
-                    f"`resource_type`='{resource_type.value}': No "
-                    f"{TagResourceSchema.__tablename__} with these IDs found."
-                )
-            return schema
-
-    @staticmethod
-    def _create_or_reuse_code_reference(
-        session: Session,
-        workspace_id: UUID,
-        code_reference: Optional["CodeReferenceRequest"],
-    ) -> Optional[UUID]:
-        """Creates or reuses a code reference.
-
-        Args:
-            session: The database session to use.
-            workspace_id: ID of the workspace in which the code reference
-                should be.
-            code_reference: Request of the reference to create.
-
-        Returns:
-            The code reference ID.
-        """
-        if not code_reference:
-            return None
-
-        existing_reference = session.exec(
-            select(CodeReferenceSchema)
-            .where(CodeReferenceSchema.workspace_id == workspace_id)
-            .where(
-                CodeReferenceSchema.code_repository_id
-                == code_reference.code_repository
-            )
-            .where(CodeReferenceSchema.commit == code_reference.commit)
-            .where(
-                CodeReferenceSchema.subdirectory == code_reference.subdirectory
-            )
-        ).first()
-        if existing_reference is not None:
-            return existing_reference.id
-
-        new_reference = CodeReferenceSchema.from_request(
-            code_reference, workspace_id=workspace_id
-        )
-
-        session.add(new_reference)
-        return new_reference.id
-
-=======
->>>>>>> 8a435b1a
     # ----------------------------- Models -----------------------------
 
     @track_decorator(AnalyticsEvent.CREATED_MODEL)
@@ -10370,20 +10042,6 @@
             model_schema = ModelSchema.from_request(model)
             session.add(model_schema)
 
-            if model.tags:
-<<<<<<< HEAD
-                for tag in model.tags:
-                    self._attach_tag_to_schemas(
-                        tag=tag,
-                        resources=[model_schema],
-                    )
-=======
-                self._attach_tags_to_resource(
-                    tag_names=model.tags,
-                    resource=model_schema,
-                    session=session,
-                )
->>>>>>> 8a435b1a
             try:
                 session.commit()
             except IntegrityError:
@@ -10395,6 +10053,12 @@
                     "A model with this name already exists."
                 )
 
+            self._attach_tags_to_resources(
+                tags=model.tags,
+                resources=model_schema,
+                session=session,
+            )
+
             return model_schema.to_model(
                 include_metadata=True, include_resources=True
             )
@@ -10530,36 +10194,6 @@
                 session=session,
             )
 
-            if model_update.add_tags:
-<<<<<<< HEAD
-                for tag in model_update.add_tags:
-                    self._attach_tag_to_schemas(
-                        tag=tag,
-                        resources=[existing_model],
-                    )
-            model_update.add_tags = None
-            if model_update.remove_tags:
-                for tag in model_update.remove_tags:
-                    self._detach_tag_from_schemas(
-                        tag=tag,
-                        resources=[existing_model],
-                    )
-=======
-                self._attach_tags_to_resource(
-                    tag_names=model_update.add_tags,
-                    resource=existing_model,
-                    session=session,
-                )
-            model_update.add_tags = None
-            if model_update.remove_tags:
-                self._detach_tags_from_resource(
-                    tag_names=model_update.remove_tags,
-                    resource=existing_model,
-                    session=session,
-                )
->>>>>>> 8a435b1a
-            model_update.remove_tags = None
-
             existing_model.update(model_update=model_update)
 
             session.add(existing_model)
@@ -10567,6 +10201,18 @@
 
             # Refresh the Model that was just created
             session.refresh(existing_model)
+
+            self._attach_tags_to_resources(
+                tags=model_update.add_tags,
+                resources=existing_model,
+                session=session,
+            )
+            self._detach_tags_from_resources(
+                tags=model_update.remove_tags,
+                resources=existing_model,
+                session=session,
+            )
+
             return existing_model.to_model(
                 include_metadata=True, include_resources=True
             )
@@ -10978,70 +10624,12 @@
                         )
                         time.sleep(sleep_duration)
 
-<<<<<<< HEAD
-                    model_version_id = model_version_schema.id
-                break
-            except IntegrityError:
-                if has_custom_name and self._model_version_exists(
-                    model_id=model.id, version=cast(str, model_version.name)
-                ):
-                    # We failed not because of a version number conflict,
-                    # but because the user requested a version name that
-                    # is already taken -> We don't retry anymore but fail
-                    # immediately.
-                    raise EntityExistsError(
-                        f"Unable to create model version "
-                        f"{model.name} (version "
-                        f"{model_version.name}): A model with the "
-                        "same name and version already exists."
-                    )
-                elif producer_run_id and self._model_version_exists(
-                    model_id=model.id, producer_run_id=producer_run_id
-                ):
-                    raise RuntimeError(
-                        "Auto-incremented model version already exists for "
-                        f"producer run {producer_run_id}."
-                    )
-                elif remaining_tries == 0:
-                    raise EntityCreationError(
-                        f"Failed to create version for model "
-                        f"{model.name}. This is most likely "
-                        "caused by multiple parallel requests that try "
-                        "to create versions for this model in the "
-                        "database."
-                    )
-                else:
-                    attempt = (
-                        MAX_RETRIES_FOR_VERSIONED_ENTITY_CREATION
-                        - remaining_tries
-                    )
-                    sleep_duration = exponential_backoff_with_jitter(
-                        attempt=attempt
-                    )
-                    logger.debug(
-                        "Failed to create model version %s "
-                        "due to an integrity error. "
-                        "Retrying in %f seconds.",
-                        model.name,
-                        sleep_duration,
-                    )
-                    time.sleep(sleep_duration)
-
-        assert model_version_id
-        if model_version.tags:
-            for tag in model_version.tags:
-                self._attach_tag_to_schemas(
-                    tag=tag,
-                    resources=[model_version_schema],
-=======
             assert model_version_schema is not None
-            if model_version.tags:
-                self._attach_tags_to_resource(
-                    tag_names=model_version.tags,
-                    resource=model_version_schema,
-                    session=session,
->>>>>>> 8a435b1a
-                )
+            self._attach_tags_to_resources(
+                tags=model_version.tags,
+                resources=model_version_schema,
+                session=session,
+            )
 
             return self.get_model_version(model_version_schema.id)
 
@@ -11242,33 +10830,6 @@
                             f"Model version {existing_model_version_in_target_stage.name} has been set to {ModelStages.ARCHIVED.value}."
                         )
 
-            if model_version_update_model.add_tags:
-<<<<<<< HEAD
-                for tag in model_version_update_model.add_tags:
-                    self._attach_tag_to_schemas(
-                        tag=tag,
-                        resources=[existing_model_version],
-                    )
-            if model_version_update_model.remove_tags:
-                for tag in model_version_update_model.remove_tags:
-                    self._detach_tag_from_schemas(
-                        tag=tag,
-                        resources=[existing_model_version],
-                    )
-=======
-                self._attach_tags_to_resource(
-                    tag_names=model_version_update_model.add_tags,
-                    resource=existing_model_version,
-                    session=session,
-                )
-            if model_version_update_model.remove_tags:
-                self._detach_tags_from_resource(
-                    tag_names=model_version_update_model.remove_tags,
-                    resource=existing_model_version,
-                    session=session,
-                )
->>>>>>> 8a435b1a
-
             existing_model_version.update(
                 target_stage=stage,
                 target_name=model_version_update_model.name,
@@ -11277,6 +10838,17 @@
             session.add(existing_model_version)
             session.commit()
             session.refresh(existing_model_version)
+
+            self._attach_tags_to_resources(
+                tags=model_version_update_model.add_tags,
+                resources=existing_model_version,
+                session=session,
+            )
+            self._detach_tags_from_resources(
+                tags=model_version_update_model.remove_tags,
+                resources=existing_model_version,
+                session=session,
+            )
 
             return existing_model_version.to_model(
                 include_metadata=True, include_resources=True
@@ -11570,12 +11142,6 @@
 
     # ---------------------------------- Tags ----------------------------------
 
-<<<<<<< HEAD
-    def _attach_tag_to_schemas(
-        self,
-        tag: Union[str, TagSchema, "tag_utils.Tag"],
-        resources: List[BaseSchema],
-=======
     @staticmethod
     def _get_taggable_resource_type(
         resource: BaseSchema,
@@ -11592,10 +11158,10 @@
             ValueError: If the resource type is not taggable.
         """
         resource_types: Dict[Type[BaseSchema], TaggableResourceTypes] = {
+            ArtifactSchema: TaggableResourceTypes.ARTIFACT,
+            ArtifactVersionSchema: TaggableResourceTypes.ARTIFACT_VERSION,
             ModelSchema: TaggableResourceTypes.MODEL,
             ModelVersionSchema: TaggableResourceTypes.MODEL_VERSION,
-            ArtifactSchema: TaggableResourceTypes.ARTIFACT,
-            ArtifactVersionSchema: TaggableResourceTypes.ARTIFACT_VERSION,
             PipelineSchema: TaggableResourceTypes.PIPELINE,
             PipelineRunSchema: TaggableResourceTypes.PIPELINE_RUN,
             RunTemplateSchema: TaggableResourceTypes.RUN_TEMPLATE,
@@ -11607,6 +11173,42 @@
 
         return resource_types[type(resource)]
 
+    @staticmethod
+    def _get_schema_from_resource_type(
+        resource_type: TaggableResourceTypes,
+    ) -> Any:
+        """Get the schema for a resource type.
+
+        Args:
+            resource_type: The type of the resource.
+
+        Returns:
+            The schema for the resource type.
+        """
+        from zenml.zen_stores.schemas import (
+            ArtifactSchema,
+            ArtifactVersionSchema,
+            ModelSchema,
+            ModelVersionSchema,
+            PipelineRunSchema,
+            PipelineSchema,
+            RunTemplateSchema,
+        )
+
+        resource_type_to_schema_mapping: Dict[
+            TaggableResourceTypes, Type[BaseSchema]
+        ] = {
+            TaggableResourceTypes.ARTIFACT: ArtifactSchema,
+            TaggableResourceTypes.ARTIFACT_VERSION: ArtifactVersionSchema,
+            TaggableResourceTypes.MODEL: ModelSchema,
+            TaggableResourceTypes.MODEL_VERSION: ModelVersionSchema,
+            TaggableResourceTypes.PIPELINE: PipelineSchema,
+            TaggableResourceTypes.PIPELINE_RUN: PipelineRunSchema,
+            TaggableResourceTypes.RUN_TEMPLATE: RunTemplateSchema,
+        }
+
+        return resource_type_to_schema_mapping[resource_type]
+
     def _get_tag_schema(
         self,
         tag_name_or_id: Union[str, UUID],
@@ -11630,244 +11232,127 @@
             session=session,
         )
 
-    def _attach_tags_to_resource(
-        self, tag_names: List[str], resource: BaseSchema, session: Session
->>>>>>> 8a435b1a
+    def _attach_tags_to_resources(
+        self,
+        tags: Optional[Sequence[Union[str, UUID, tag_utils.Tag]]],
+        resources: Union[BaseSchema, List[BaseSchema]],
+        session: Session,
     ) -> None:
-        """Creates a tag<>resource link if not present.
-
-        Args:
-<<<<<<< HEAD
-            tag: The tag to be attached.
-            resources: The list of resources to tag.
+        """Attaches multiple tags to multiple resources.
+
+        Args:
+            tags: The list of tags to attach.
+            resources: The list of resources to attach the tags to.
+            session: The database session to use.
 
         Raises:
-            RuntimeError: If the tag can not be converted to a rolling tag due
-                to an existing tag with the same name that is not rolling.
-            ValueError: If the tag is a rolling tag and the resources are not
-                supported.
-        """
-        # 1. Get the tag model
-        try:
-            if isinstance(tag, tag_utils.Tag):
-                tag_model = self.get_tag(tag.name)
-                if (
-                    tag.rolling is not None
-                    and tag.rolling != tag_model.rolling
-                ):
-                    raise RuntimeError(
-                        f"Tag `{tag_model.name}` has been defined as a "
-                        f"{'rolling' if tag_model.rolling else 'non-rolling'} "
-                        "tag. Please update it before attaching it to resources."
-                    )
-            elif isinstance(tag, TagSchema):
-                tag_model = self.get_tag(tag.name)
-            else:
-                tag_model = self.get_tag(tag)
-        except KeyError:
-            if isinstance(tag, tag_utils.Tag):
-                tag_request = tag.to_request()
-            else:
-                tag_request = TagRequest(name=tag)
-            tag_model = self.create_tag(tag_request)
-
-        # 2. If the tag is a rolling tag, apply the check and attach/detach accordingly
-        if tag_model.rolling:
-            for resource in resources:
-                scope_ids: Dict[
-                    TaggableResourceTypes, List[Union[UUID, int]]
-                ] = defaultdict(list)
-                detach_resources: List[Union[TagResource, BaseSchema]] = []
-
-                if isinstance(resource, PipelineRunSchema):
-                    if resource.pipeline_id:
-                        scope_ids[TaggableResourceTypes.PIPELINE_RUN].append(
-                            resource.pipeline_id
+            ValueError: If a tag exists but doesn't match the same rolling
+                setting.
+        """
+        if tags is None:
+            return
+
+        tag_schemas = []
+        for tag in tags:
+            try:
+                if isinstance(tag, tag_utils.Tag):
+                    tag_schema = self._get_tag_schema(tag.name, session)
+                    if (
+                        tag.rolling is not None
+                        and tag.rolling != tag_schema.rolling
+                    ):
+                        raise ValueError(
+                            f"Tag `{tag_schema.name}` has been defined as a "
+                            f"{'rolling' if tag_schema.rolling else 'non-rolling'} "
+                            "tag. Please update it before attaching it to resources."
                         )
-                    other_runs_with_same_tag = self.list_runs(
-                        PipelineRunFilter(
-                            id=f"notequals:{resource.id}",
-                            pipeline_id=resource.pipeline_id,
-                            tags=[tag_model.name],
+                    tag_schemas.append(tag_schema)
+                else:
+                    tag_schemas.append(
+                        self._get_tag_schema(
+                            tag_name_or_id=tag, session=session
                         )
                     )
-                    if other_runs_with_same_tag.items:
-                        detach_resources.append(
-                            TagResource(
-                                id=other_runs_with_same_tag.items[0].id,
-                                type=TaggableResourceTypes.PIPELINE_RUN,
-                            )
-                        )
-                elif isinstance(resource, ArtifactVersionSchema):
-                    if resource.artifact_id:
-                        scope_ids[
-                            TaggableResourceTypes.ARTIFACT_VERSION
-                        ].append(resource.artifact_id)
-                    other_versions_with_same_tag = self.list_artifact_versions(
-                        ArtifactVersionFilter(
-                            id=f"notequals:{resource.id}",
-                            artifact_id=resource.artifact_id,
-                            tags=[tag_model.name],
+            except KeyError:
+                if isinstance(tag, tag_utils.Tag):
+                    tag_request = tag.to_request()
+                elif not isinstance(tag, str):
+                    raise
+                else:
+                    tag_request = TagRequest(name=tag)
+                tag_schemas.append(
+                    self._create_tag_schema(tag=tag_request, session=session)
+                )
+
+        resources = (
+            [resources] if isinstance(resources, BaseSchema) else resources
+        )
+
+        tag_resources: List[
+            Tuple[TagSchema, TaggableResourceTypes, BaseSchema]
+        ] = []
+
+        for resource in resources:
+            resource_type = self._get_taggable_resource_type(resource=resource)
+            for tag_schema in tag_schemas:
+                tag_resources.append((tag_schema, resource_type, resource))
+
+        self._create_tag_resource_schemas(
+            tag_resources=tag_resources, session=session
+        )
+
+    def _detach_tags_from_resources(
+        self,
+        tags: Optional[Sequence[Union[str, UUID, tag_utils.Tag]]],
+        resources: Union[BaseSchema, List[BaseSchema]],
+        session: Session,
+    ) -> None:
+        """Detaches multiple tags from multiple resources.
+
+        Args:
+            tags: The list of tags to detach.
+            resources: The list of resources to detach the tags from.
+            session: The database session to use.
+        """
+        if tags is None:
+            return
+
+        tag_schemas = []
+        for tag in tags:
+            try:
+                if isinstance(tag, tag_utils.Tag):
+                    tag_schemas.append(self._get_tag_schema(tag.name, session))
+                else:
+                    tag_schemas.append(
+                        self._get_tag_schema(
+                            tag_name_or_id=tag, session=session
                         )
                     )
-                    if other_versions_with_same_tag.items:
-                        detach_resources.append(
-                            TagResource(
-                                id=other_versions_with_same_tag.items[0].id,
-                                type=TaggableResourceTypes.ARTIFACT_VERSION,
-                            )
-                        )
-                elif isinstance(resource, RunTemplateSchema):
-                    scope_ids[TaggableResourceTypes.RUN_TEMPLATE].append(0)
-                    older_templates = self.list_run_templates(
-                        RunTemplateFilter(
-                            id=f"notequals:{resource.id}",
-                            tags=[tag_model.name],
-                        )
-                    )
-                    if older_templates.items:
-                        detach_resources.append(
-                            TagResource(
-                                id=older_templates.items[0].id,
-                                type=TaggableResourceTypes.RUN_TEMPLATE,
-                            )
-                        )
-                else:
-                    logger.debug(
-                        "Rolling tag functionality only works: for "
-                        "templates, for pipeline runs (within the scope of "
-                        "pipelines) and for artifact versions (within the "
-                        "scope of artifacts)."
-                    )
-
-                # Check for duplicate IDs in any of the scope_ids list
-                for resource_type, id_list in scope_ids.items():
-                    if len(id_list) != len(set(id_list)):
-                        raise ValueError(
-                            f"You are trying to attach a rolling tag to "
-                            f"multiple {resource_type.value}s within the "
-                            "same scope. This is not allowed."
-                        )
-
-                if detach_resources:
-                    self._detach_tag_from_schemas(
-                        tag=tag_model.name,
-                        resources=detach_resources,
-                    )
-
-        # 3. Attach the tag to the resources
-        try:
+            except KeyError:
+                continue
+
+        resources = (
+            [resources] if isinstance(resources, BaseSchema) else resources
+        )
+
+        tag_resources = []
+
+        for tag_schema in tag_schemas:
             for resource in resources:
-                self.create_tag_resource(
+                resource_type = self._get_taggable_resource_type(
+                    resource=resource
+                )
+                tag_resources.append(
                     TagResourceRequest(
-                        tag_id=tag_model.id,
-                        resource_id=resource.id,
-                        resource_type=tag_utils.get_resource_type_from_schema(
-                            type(resource)
-                        ),
-                    )
-=======
-            tag_names: The list of names of the tags.
-            resource: The resource to attach the tags to.
-            session: The database session to use.
-        """
-        resource_type = self._get_taggable_resource_type(resource=resource)
-
-        for tag_name in tag_names:
-            try:
-                tag = self._get_tag_schema(
-                    tag_name_or_id=tag_name,
-                    session=session,
-                )
-            except KeyError:
-                tag = self._create_tag_schema(
-                    TagRequest(
-                        name=tag_name,
-                    ),
-                    session=session,
-                )
-            try:
-                self._create_tag_resource(
-                    TagResourceRequest(
-                        tag_id=tag.id,
+                        tag_id=tag_schema.id,
                         resource_id=resource.id,
                         resource_type=resource_type,
-                    ),
-                    session=session,
->>>>>>> 8a435b1a
-                )
-        except EntityExistsError:
-            pass
-
-    def _detach_tag_from_schemas(
-        self,
-<<<<<<< HEAD
-        tag: Union[str, UUID, TagSchema],
-        resources: List[Union[TagResource, BaseSchema]],
-=======
-        tag_names: List[str],
-        resource: BaseSchema,
-        session: Session,
->>>>>>> 8a435b1a
-    ) -> None:
-        """Deletes tag<>resource link if present.
-
-        Args:
-<<<<<<< HEAD
-            tag: The tag to be detached.
-            resources: The list of resources to detach the tag from.
-
-        Raises:
-            ValueError: If the resource type is not supported.
-        """
-        # 1. Fetch the tag schema
-        if isinstance(tag, str) or isinstance(tag, UUID):
-            tag_model = self.get_tag(tag)
-        else:
-            tag_model = self.get_tag(tag.name)
-
-        # 2. Delete the tag resource links
-        for resource in resources:
-            if isinstance(resource, TagResource):
-                self.delete_tag_resource(
-                    tag_id=tag_model.id,
-                    resource_id=resource.id,
-                    resource_type=resource.type,
-                )
-            elif isinstance(resource, BaseSchema):
-                self.delete_tag_resource(
-                    tag_id=tag_model.id,
-                    resource_id=resource.id,
-                    resource_type=tag_utils.get_resource_type_from_schema(
-                        type(resource)
-                    ),
-                )
-            else:
-                raise ValueError(
-                    f"Resource type {type(resource)} not supported."
-                )
-=======
-            tag_names: The list of names of the tags.
-            resource: The resource to detach the tags from.
-            session: The database session to use.
-        """
-        resource_type = self._get_taggable_resource_type(resource=resource)
-
-        for tag_name in tag_names:
-            try:
-                tag = self._get_tag_schema(
-                    tag_name_or_id=tag_name,
-                    session=session,
-                )
-            except KeyError:
-                continue
-
-            self._delete_tag_resource(
-                tag_id=tag.id,
-                resource_id=resource.id,
-                resource_type=resource_type,
-                session=session,
-            )
+                    )
+                )
+
+        self._delete_tag_resource_schemas(
+            tag_resources=tag_resources, session=session
+        )
 
     def _create_tag_schema(
         self, tag: TagRequest, session: Session
@@ -11894,7 +11379,6 @@
 
         session.commit()
         return tag_schema
->>>>>>> 8a435b1a
 
     @track_decorator(AnalyticsEvent.CREATED_TAG)
     def create_tag(self, tag: TagRequest) -> TagResponse:
@@ -11905,55 +11389,9 @@
 
         Returns:
             The newly created tag.
-<<<<<<< HEAD
-
-        Raises:
-            EntityExistsError: If a tag with the given name already exists.
-            KeyError: If resources are provided but not found.
-=======
->>>>>>> 8a435b1a
-        """
-        with Session(self.engine) as session:
-<<<<<<< HEAD
-            existing_tag = session.exec(
-                select(TagSchema).where(TagSchema.name == tag.name)
-            ).first()
-            if existing_tag is not None:
-                raise EntityExistsError(
-                    f"Unable to create tag {tag.name}: "
-                    "A tag with this name already exists."
-                )
-
-            tag_schema = TagSchema.from_request(tag)
-            session.add(tag_schema)
-            session.commit()
-
-            if tag.resources:
-                resource_schemas: List[BaseSchema] = []
-
-                for resource in tag.resources:
-                    schema = tag_utils.get_schema_from_resource_type(
-                        resource_type=resource.type
-                    )
-
-                    resource_schema = session.exec(
-                        select(schema).where(schema.id == resource.id)
-                    ).first()
-                    if resource_schema is None:
-                        raise KeyError(
-                            f"Unable to create tag {tag.name}: "
-                            f"No resource with ID `{resource.id}` found."
-                        )
-                    resource_schemas.append(resource_schema)
-
-                self._attach_tag_to_schemas(
-                    tag=tag_schema,
-                    resources=resource_schemas,
-                )
-
-=======
+        """
+        with Session(self.engine) as session:
             tag_schema = self._create_tag_schema(tag=tag, session=session)
->>>>>>> 8a435b1a
             return tag_schema.to_model(
                 include_metadata=True, include_resources=True
             )
@@ -12037,22 +11475,22 @@
 
         Returns:
             An updated tag.
-<<<<<<< HEAD
 
         Raises:
-            KeyError: If the tag is not found.
             RuntimeError: If the tag can not be converted to a rolling tag due
                 to it being associated to multiple entities.
-=======
->>>>>>> 8a435b1a
         """
         with Session(self.engine) as session:
             tag = self._get_tag_schema(
                 tag_name_or_id=tag_name_or_id,
                 session=session,
             )
-
-<<<<<<< HEAD
+            self._verify_name_uniqueness(
+                resource=tag_update_model,
+                schema=tag,
+                session=session,
+            )
+
             if tag_update_model.rolling is True:
                 error_messages = []
                 for resource_type, resource_id, scope_id in [
@@ -12088,15 +11526,6 @@
                         + "\nYou can only convert a tag into a rolling tag "
                         "if the conflicts mentioned above are resolved."
                     )
-            if not tag:
-                raise KeyError(f"Tag with ID `{tag_name_or_id}` not found.")
-=======
-            self._verify_name_uniqueness(
-                resource=tag_update_model,
-                schema=tag,
-                session=session,
-            )
->>>>>>> 8a435b1a
 
             tag.update(update=tag_update_model)
             session.add(tag)
@@ -12143,61 +11572,25 @@
 
         return True, ""
 
-    def _get_tag_model_schema(
+    def _get_tag_resource_schema(
         self,
-        tag_id: UUID,
-        resource_id: UUID,
-        resource_type: TaggableResourceTypes,
+        tag_resource: TagResourceRequest,
         session: Session,
     ) -> TagResourceSchema:
-        """Gets a tag model schema by tag and resource.
-
-        Args:
-            tag_id: The ID of the tag to get.
-            resource_id: The ID of the resource to get.
-            resource_type: The type of the resource to get.
+        """Gets a tag model schema.
+
+        Args:
+            tag_resource: The tag resource to get.
             session: The database session to use.
 
         Returns:
             The tag resource schema.
 
         Raises:
-            KeyError: if entity not found.
+            KeyError: if a relationship between the tag and the resource does
+                not exist.
         """
         schema = session.exec(
-            select(TagResourceSchema).where(
-                TagResourceSchema.tag_id == tag_id,
-                TagResourceSchema.resource_id == resource_id,
-                TagResourceSchema.resource_type == resource_type.value,
-            )
-        ).first()
-        if schema is None:
-            raise KeyError(
-                f"Unable to get {TagResourceSchema.__tablename__} with IDs "
-                f"`tag_id`='{tag_id}' and `resource_id`='{resource_id}' and "
-                f"`resource_type`='{resource_type.value}': No "
-                f"{TagResourceSchema.__tablename__} with these IDs found."
-            )
-        return schema
-
-    def _create_tag_resource(
-        self, tag_resource: TagResourceRequest, session: Session
-    ) -> TagResourceResponse:
-        """Creates a new tag resource relationship.
-
-        Args:
-            tag_resource: the tag resource relationship to be created.
-            session: The database session to use.
-
-        Returns:
-            The newly created tag resource relationship.
-
-        Raises:
-            EntityExistsError: If a tag resource relationship with the given
-                configuration already exists.
-        """
-        self._set_request_user_id(request_model=tag_resource, session=session)
-        existing_tag_resource = session.exec(
             select(TagResourceSchema).where(
                 TagResourceSchema.tag_id == tag_resource.tag_id,
                 TagResourceSchema.resource_id == tag_resource.resource_id,
@@ -12205,24 +11598,168 @@
                 == tag_resource.resource_type.value,
             )
         ).first()
-        if existing_tag_resource is not None:
-            raise EntityExistsError(
-                f"Unable to create a tag "
-                f"{tag_resource.resource_type.name.lower()} "
-                f"relationship with IDs "
-                f"`{tag_resource.tag_id}`|`{tag_resource.resource_id}`. "
-                "This relationship already exists."
-            )
-
-        tag_resource_schema = TagResourceSchema.from_request(tag_resource)
-        session.add(tag_resource_schema)
+        if schema is None:
+            raise KeyError(
+                f"Tag `{tag_resource.tag_id}` is not currently assigned to "
+                f"{tag_resource.resource_type.value} with ID "
+                f"`{tag_resource.resource_id}`."
+            )
+        return schema
+
+    def _create_tag_resource_schemas(
+        self,
+        tag_resources: List[
+            Tuple[TagSchema, TaggableResourceTypes, BaseSchema]
+        ],
+        session: Session,
+    ) -> List[TagResourceSchema]:
+        """Creates a set of tag resource relationships.
+
+        Args:
+            tag_resources: the tag resource relationships to be created.
+            session: The database session to use.
+
+        Returns:
+            The newly created tag resource relationships.
+        """
+        tag_resource_schemas = []
+        for tag_schema, resource_type, resource in tag_resources:
+            try:
+                existing_schema = self._get_tag_resource_schema(
+                    tag_resource=TagResourceRequest(
+                        tag_id=tag_schema.id,
+                        resource_id=resource.id,
+                        resource_type=resource_type,
+                    ),
+                    session=session,
+                )
+            except KeyError:
+                pass
+            else:
+                logger.warning(
+                    f"Tag `{tag_schema.name}` is already assigned to "
+                    f"{resource_type.value} with ID "
+                    f"`{resource.id}`."
+                )
+                tag_resource_schemas.append(existing_schema)
+                continue
+
+            tag_resource_schema = TagResourceSchema.from_request(
+                TagResourceRequest(
+                    tag_id=tag_schema.id,
+                    resource_id=resource.id,
+                    resource_type=resource_type,
+                )
+            )
+            session.add(tag_resource_schema)
+            tag_resource_schemas.append(tag_resource_schema)
+
+            # If the tag is a rolling tag, apply the check and attach/detach accordingly
+            if tag_schema.rolling:
+                scope_ids: Dict[
+                    TaggableResourceTypes, List[Union[UUID, int]]
+                ] = defaultdict(list)
+                detach_resources: List[TagResourceRequest] = []
+
+                if isinstance(resource, PipelineRunSchema):
+                    if resource.pipeline_id:
+                        scope_ids[TaggableResourceTypes.PIPELINE_RUN].append(
+                            resource.pipeline_id
+                        )
+                    other_runs_with_same_tag = self.list_runs(
+                        PipelineRunFilter(
+                            id=f"notequals:{resource.id}",
+                            pipeline_id=resource.pipeline_id,
+                            tags=[tag_schema.name],
+                        )
+                    )
+                    if other_runs_with_same_tag.items:
+                        detach_resources.append(
+                            TagResourceRequest(
+                                tag_id=tag_schema.id,
+                                resource_id=other_runs_with_same_tag.items[
+                                    0
+                                ].id,
+                                resource_type=TaggableResourceTypes.PIPELINE_RUN,
+                            )
+                        )
+                elif isinstance(resource, ArtifactVersionSchema):
+                    if resource.artifact_id:
+                        scope_ids[
+                            TaggableResourceTypes.ARTIFACT_VERSION
+                        ].append(resource.artifact_id)
+                    other_versions_with_same_tag = self.list_artifact_versions(
+                        ArtifactVersionFilter(
+                            id=f"notequals:{resource.id}",
+                            artifact_id=resource.artifact_id,
+                            tags=[tag_schema.name],
+                        )
+                    )
+                    if other_versions_with_same_tag.items:
+                        detach_resources.append(
+                            TagResourceRequest(
+                                tag_id=tag_schema.id,
+                                resource_id=other_versions_with_same_tag.items[
+                                    0
+                                ].id,
+                                resource_type=TaggableResourceTypes.ARTIFACT_VERSION,
+                            )
+                        )
+                elif isinstance(resource, RunTemplateSchema):
+                    scope_ids[TaggableResourceTypes.RUN_TEMPLATE].append(0)
+                    older_templates = self.list_run_templates(
+                        RunTemplateFilter(
+                            id=f"notequals:{resource.id}",
+                            tags=[tag_schema.name],
+                        )
+                    )
+                    if older_templates.items:
+                        detach_resources.append(
+                            TagResourceRequest(
+                                tag_id=tag_schema.id,
+                                resource_id=older_templates.items[0].id,
+                                resource_type=TaggableResourceTypes.RUN_TEMPLATE,
+                            )
+                        )
+                else:
+                    logger.debug(
+                        "Rolling tag functionality only works: for "
+                        "templates, for pipeline runs (within the scope of "
+                        "pipelines) and for artifact versions (within the "
+                        "scope of artifacts)."
+                    )
+
+                # Check for duplicate IDs in any of the scope_ids list
+                for resource_type, id_list in scope_ids.items():
+                    if len(id_list) != len(set(id_list)):
+                        raise ValueError(
+                            f"You are trying to attach a rolling tag to "
+                            f"multiple {resource_type.value}s within the "
+                            "same scope. This is not allowed."
+                        )
+
+                if detach_resources:
+                    self._delete_tag_resource_schemas(
+                        tag_resources=detach_resources,
+                        session=session,
+                    )
 
         session.commit()
-        return tag_resource_schema.to_model(
-            include_metadata=True, include_resources=True
-        )
-
-<<<<<<< HEAD
+        return tag_resource_schemas
+
+    def create_tag_resource(
+        self, tag_resource: TagResourceRequest
+    ) -> TagResourceResponse:
+        """Creates a new tag resource relationship.
+
+        Args:
+            tag_resource: the tag resource relationship to be created.
+
+        Returns:
+            The newly created tag resource relationship.
+        """
+        return self.batch_create_tag_resource(tag_resources=[tag_resource])[0]
+
     def batch_create_tag_resource(
         self, tag_resources: List[TagResourceRequest]
     ) -> List[TagResourceResponse]:
@@ -12234,78 +11771,87 @@
         Returns:
             The newly created tag resource relationships.
         """
-        return [
-            self.create_tag_resource(tag_resource)
-            for tag_resource in tag_resources
-        ]
-
-    def delete_tag_resource(
-=======
-    def _delete_tag_resource(
->>>>>>> 8a435b1a
+        with Session(self.engine) as session:
+            resources: List[
+                Tuple[TagSchema, TaggableResourceTypes, BaseSchema]
+            ] = []
+            for tag_resource in tag_resources:
+                resource_schema = self._get_schema_from_resource_type(
+                    tag_resource.resource_type
+                )
+                resource = self._get_schema_by_id(
+                    resource_id=tag_resource.resource_id,
+                    schema_class=resource_schema,
+                    session=session,
+                )
+                tag_schema = self._get_tag_schema(
+                    tag_name_or_id=tag_resource.tag_id,
+                    session=session,
+                )
+                resources.append(
+                    (
+                        tag_schema,
+                        tag_resource.resource_type,
+                        resource,
+                    )
+                )
+            return [
+                r.to_model()
+                for r in self._create_tag_resource_schemas(
+                    tag_resources=resources, session=session
+                )
+            ]
+
+    def _delete_tag_resource_schemas(
         self,
-        tag_id: UUID,
-        resource_id: UUID,
-        resource_type: TaggableResourceTypes,
+        tag_resources: List[TagResourceRequest],
         session: Session,
     ) -> None:
+        """Deletes a set of tag resource relationships.
+
+        Args:
+            tag_resources: The set of tag resource relationships to delete.
+            session: The database session to use.
+        """
+        for tag_resource in tag_resources:
+            try:
+                tag_resource_schema = self._get_tag_resource_schema(
+                    tag_resource=tag_resource,
+                    session=session,
+                )
+            except KeyError:
+                logger.warning(
+                    f"Tag `{tag_resource.tag_id}` is not currently assigned to "
+                    f"{tag_resource.resource_type.value} with ID "
+                    f"`{tag_resource.resource_id}`."
+                )
+                continue
+            else:
+                session.delete(tag_resource_schema)
+
+        session.commit()
+
+    def delete_tag_resource(
+        self,
+        tag_resource: TagResourceRequest,
+    ) -> None:
         """Deletes a tag resource relationship.
 
         Args:
-            tag_id: The ID of the tag to delete.
-            resource_id: The ID of the resource to delete.
-            resource_type: The type of the resource to delete.
-            session: The database session to use.
-
-        Raises:
-            KeyError: specified ID not found.
-        """
-<<<<<<< HEAD
-        with Session(self.engine) as session:
-            tag_resource_model = self._get_tag_resource_model_schema(
-                tag_id=tag_id,
-                resource_id=resource_id,
-                resource_type=resource_type,
-                session=session,
-            )
-            if tag_resource_model is None:
-                raise KeyError(
-                    f"Unable to delete tag<>resource with IDs: "
-                    f"`tag_id`='{tag_id}' and `resource_id`='{resource_id}' "
-                    f"and `resource_type`='{resource_type.value}': No "
-                    "tag<>resource with these IDs found."
-                )
-            session.delete(tag_resource_model)
-            session.commit()
+            tag_resource: The tag resource relationship to delete.
+        """
+        self.batch_delete_tag_resource(tag_resources=[tag_resource])
 
     def batch_delete_tag_resource(
-        self, tag_resources: List[Tuple[UUID, UUID, TaggableResourceTypes]]
+        self, tag_resources: List[TagResourceRequest]
     ) -> None:
         """Delete a batch of tag resource relationships.
 
         Args:
             tag_resources: The tag resource relationships to be deleted.
         """
-        for tag_id, resource_id, resource_type in tag_resources:
-            self.delete_tag_resource(
-                tag_id=tag_id,
-                resource_id=resource_id,
-                resource_type=resource_type,
-            )
-=======
-        tag_model = self._get_tag_model_schema(
-            tag_id=tag_id,
-            resource_id=resource_id,
-            resource_type=resource_type,
-            session=session,
-        )
-        if tag_model is None:
-            raise KeyError(
-                f"Unable to delete tag<>resource with IDs: "
-                f"`tag_id`='{tag_id}' and `resource_id`='{resource_id}' "
-                f"and `resource_type`='{resource_type.value}': No "
-                "tag<>resource with these IDs found."
-            )
-        session.delete(tag_model)
-        session.commit()
->>>>>>> 8a435b1a
+        with Session(self.engine) as session:
+            self._delete_tag_resource_schemas(
+                tag_resources=tag_resources,
+                session=session,
+            )