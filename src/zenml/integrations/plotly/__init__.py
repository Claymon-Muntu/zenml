#  Copyright (c) ZenML GmbH 2021. All Rights Reserved.
#
#  Licensed under the Apache License, Version 2.0 (the "License");
#  you may not use this file except in compliance with the License.
#  You may obtain a copy of the License at:
#
#       http://www.apache.org/licenses/LICENSE-2.0
#
#  Unless required by applicable law or agreed to in writing, software
#  distributed under the License is distributed on an "AS IS" BASIS,
#  WITHOUT WARRANTIES OR CONDITIONS OF ANY KIND, either express
#  or implied. See the License for the specific language governing
#  permissions and limitations under the License.
from zenml.integrations.constants import PLOTLY
from zenml.integrations.integration import Integration


class PlotlyIntegration(Integration):
    """Definition of Plotly integration for ZenML."""

    NAME = PLOTLY
<<<<<<< HEAD
    REQUIREMENTS = ["plotly >= 5.4.0"]
=======
    REQUIREMENTS = ["plotly>=5.4.0"]


PlotlyIntegration.check_installation()
>>>>>>> b537d5a7
<|MERGE_RESOLUTION|>--- conflicted
+++ resolved
@@ -19,11 +19,4 @@
     """Definition of Plotly integration for ZenML."""
 
     NAME = PLOTLY
-<<<<<<< HEAD
-    REQUIREMENTS = ["plotly >= 5.4.0"]
-=======
-    REQUIREMENTS = ["plotly>=5.4.0"]
-
-
-PlotlyIntegration.check_installation()
->>>>>>> b537d5a7
+    REQUIREMENTS = ["plotly>=5.4.0"]